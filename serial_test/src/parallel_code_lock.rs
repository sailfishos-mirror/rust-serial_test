#![allow(clippy::await_holding_lock)]

use crate::code_lock::{check_new_key, LOCKS};
#[cfg(feature = "async")]
use futures::FutureExt;
use std::{panic, time::Duration};

#[doc(hidden)]
pub fn local_parallel_core_with_return<E>(
    name: &str,
    max_wait: Option<Duration>,
    function: fn() -> Result<(), E>,
) -> Result<(), E> {
    check_new_key(name, max_wait);

    let lock = LOCKS.get(name).unwrap();
    lock.start_parallel();
    let res = panic::catch_unwind(function);
    lock.end_parallel();
    match res {
        Ok(ret) => ret,
        Err(err) => {
            panic::resume_unwind(err);
        }
    }
}

#[doc(hidden)]
pub fn local_parallel_core(name: &str, max_wait: Option<Duration>, function: fn()) {
    check_new_key(name, max_wait);

    let lock = LOCKS.get(name).unwrap();
    lock.start_parallel();
    let res = panic::catch_unwind(|| {
        function();
    });
    lock.end_parallel();
    if let Err(err) = res {
        panic::resume_unwind(err);
    }
}

#[doc(hidden)]
#[cfg(feature = "async")]
pub async fn local_async_parallel_core_with_return<E>(
    name: &str,
    max_wait: Option<Duration>,
    fut: impl std::future::Future<Output = Result<(), E>> + panic::UnwindSafe,
) -> Result<(), E> {
    check_new_key(name, max_wait);

    let lock = LOCKS.get(name).unwrap();
    lock.start_parallel();
    let res = fut.catch_unwind().await;
    lock.end_parallel();
    match res {
        Ok(ret) => ret,
        Err(err) => {
            panic::resume_unwind(err);
        }
    }
}

#[doc(hidden)]
#[cfg(feature = "async")]
pub async fn local_async_parallel_core(
    name: &str,
    max_wait: Option<Duration>,
    fut: impl std::future::Future<Output = ()> + panic::UnwindSafe,
) {
    check_new_key(name, max_wait);

    let lock = LOCKS.get(name).unwrap();
    lock.start_parallel();
    let res = fut.catch_unwind().await;
    lock.end_parallel();
    if let Err(err) = res {
        panic::resume_unwind(err);
    }
}

#[cfg(test)]
mod tests {
<<<<<<< HEAD
    #[cfg(feature = "async")]
    use crate::{local_async_parallel_core, local_async_parallel_core_with_return};

    use crate::{code_lock::LOCKS, local_parallel_core, local_parallel_core_with_return};
    use std::{io::Error, ops::Deref, panic};
=======
    use crate::{
        code_lock::LOCKS, local_async_parallel_core, local_async_parallel_core_with_return,
        local_parallel_core, local_parallel_core_with_return,
    };
    use std::{io::Error, panic};
>>>>>>> d108a62c

    #[test]
    fn unlock_on_assert_sync_without_return() {
        let _ = panic::catch_unwind(|| {
            local_parallel_core("unlock_on_assert_sync_without_return", None, || {
                assert!(false);
            })
        });
        assert_eq!(
            LOCKS
                .get("unlock_on_assert_sync_without_return")
                .unwrap()
                .parallel_count(),
            0
        );
    }

    #[test]
    fn unlock_on_assert_sync_with_return() {
        let _ = panic::catch_unwind(|| {
            local_parallel_core_with_return(
                "unlock_on_assert_sync_with_return",
                None,
                || -> Result<(), Error> {
                    assert!(false);
                    Ok(())
                },
            )
        });
        assert_eq!(
            LOCKS
                .get("unlock_on_assert_sync_with_return")
                .unwrap()
                .parallel_count(),
            0
        );
    }

    #[tokio::test]
    #[cfg(feature = "async")]
    async fn unlock_on_assert_async_without_return() {
        async fn demo_assert() {
            assert!(false);
        }
        async fn call_serial_test_fn() {
            local_async_parallel_core("unlock_on_assert_async_without_return", None, demo_assert())
                .await
        }
        // as per https://stackoverflow.com/a/66529014/320546
        let _ = panic::catch_unwind(|| {
            let handle = tokio::runtime::Handle::current();
            let _enter_guard = handle.enter();
            futures::executor::block_on(call_serial_test_fn());
        });
        assert_eq!(
            LOCKS
                .get("unlock_on_assert_async_without_return")
                .unwrap()
                .parallel_count(),
            0
        );
    }

    #[tokio::test]
    #[cfg(feature = "async")]
    async fn unlock_on_assert_async_with_return() {
        async fn demo_assert() -> Result<(), Error> {
            assert!(false);
            Ok(())
        }

        #[allow(unused_must_use)]
        async fn call_serial_test_fn() {
            local_async_parallel_core_with_return(
                "unlock_on_assert_async_with_return",
                None,
                demo_assert(),
            )
            .await;
        }

        // as per https://stackoverflow.com/a/66529014/320546
        let _ = panic::catch_unwind(|| {
            let handle = tokio::runtime::Handle::current();
            let _enter_guard = handle.enter();
            futures::executor::block_on(call_serial_test_fn());
        });
        assert_eq!(
            LOCKS
                .get("unlock_on_assert_async_with_return")
                .unwrap()
                .parallel_count(),
            0
        );
    }
}<|MERGE_RESOLUTION|>--- conflicted
+++ resolved
@@ -81,19 +81,11 @@
 
 #[cfg(test)]
 mod tests {
-<<<<<<< HEAD
     #[cfg(feature = "async")]
     use crate::{local_async_parallel_core, local_async_parallel_core_with_return};
 
     use crate::{code_lock::LOCKS, local_parallel_core, local_parallel_core_with_return};
-    use std::{io::Error, ops::Deref, panic};
-=======
-    use crate::{
-        code_lock::LOCKS, local_async_parallel_core, local_async_parallel_core_with_return,
-        local_parallel_core, local_parallel_core_with_return,
-    };
     use std::{io::Error, panic};
->>>>>>> d108a62c
 
     #[test]
     fn unlock_on_assert_sync_without_return() {
